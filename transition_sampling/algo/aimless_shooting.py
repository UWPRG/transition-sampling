--- conflicted
+++ resolved
@@ -59,14 +59,9 @@
     base_acceptor : AbstractAcceptor
         Acceptor template to be used for all shootings
     """
-<<<<<<< HEAD
-
-    def __init__(self, engine: AbstractEngine, position_dir: str, log_name: str,
-                 acceptor: AbstractAcceptor = None):
-=======
+
     def __init__(self, engine: AbstractEngine, position_dir: str, temp: float,
                  log_name: str, acceptor: AbstractAcceptor = None):
->>>>>>> 63220401
         self.base_engine = engine
         self.position_dir = position_dir
         self.temp = temp
@@ -116,15 +111,9 @@
             # on the accept status of the previous call, so we will to be safe.
             acceptor = copy.deepcopy(self.base_acceptor)
 
-<<<<<<< HEAD
             results_logger = ResultsLogger(f"{self.log_name}{i}", base_results_logger)
-            algo = AsyncAimlessShooting(engine, self.position_dir, results_logger,
-                                        acceptor, logger)
-=======
-            logger = ResultsLogger(f"{self.log_name}{i}", base_logger)
             algo = AsyncAimlessShooting(engine, self.position_dir, self.temp,
-                                        logger, acceptor)
->>>>>>> 63220401
+                                        results_logger, acceptor, logger)
 
             tasks.append(asyncio.create_task(algo.run(**run_args)))
 
@@ -144,13 +133,10 @@
     position_dir
         A directory containing only xyz positions of guesses at transition
         states. These positions will be used to try to kickstart the algorithm.
-<<<<<<< HEAD
-    results_logger
-=======
     temp
         The temperature in Kelvin to generate initial velocities for
-    logger
->>>>>>> 63220401
+    results_logger
+
         Logger to write xyz and csv results to. Use a logger with a defined
         `base_logger` to record these in more than one location.
     acceptor
@@ -181,20 +167,15 @@
         An acceptor that implements an `is_accepted` method to determine if a
         shooting point should be considered accepted or not.
     """
-<<<<<<< HEAD
-
-    def __init__(self, engine: AbstractEngine, position_dir: str,
+
+    def __init__(self, engine: AbstractEngine, position_dir: str, temp: float,
                  results_logger: ResultsLogger, acceptor: AbstractAcceptor = None,
                  logger: logging.Logger = None):
         if logger is None:
             self.logger = module_logger
         else:
             self.logger = logger
-
-=======
-    def __init__(self, engine: AbstractEngine, position_dir: str, temp: float,
-                 logger: ResultsLogger, acceptor: AbstractAcceptor = None):
->>>>>>> 63220401
+            
         self.engine = engine
         self.position_dir = position_dir
         self.temp = temp
